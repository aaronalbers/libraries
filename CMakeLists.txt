cmake_minimum_required( VERSION 3.2 )
set( CMAKE_CONFIGURATION_TYPES "Debug;Release" CACHE STRING "Supported configuration types" FORCE )

project( stlab LANGUAGES C CXX )

option( stlab_playground "Configure and build the stlab playground" )
option( coverage "Enable binary instrumentation to collect test coverage information in the DEBUG configuration" )
option( stlab_testing "Compile the stlab tests and integrate with ctest" ${BUILD_TESTING} )

set( Boost_MULTITHREADED ON ) 
set( Boost_USE_STATIC_LIBS ON )

if( EXISTS ${CMAKE_BINARY_DIR}/conanbuildinfo.cmake )
    include( ${CMAKE_BINARY_DIR}/conanbuildinfo.cmake )
    set( CONAN_SYSTEM_INCLUDES ON )
    conan_basic_setup()
else()
    find_package( Boost 1.60.0 COMPONENTS unit_test_framework )
endif()

set( CMAKE_THREAD_PREFER_PTHREAD TRUE )
find_package( Threads )

add_library( stlab INTERFACE )

target_include_directories( stlab INTERFACE "${CMAKE_CURRENT_SOURCE_DIR}"
                                  INTERFACE "${Boost_INCLUDE_DIRS}" )

target_link_libraries( stlab INTERFACE ${CMAKE_THREAD_LIBS_INIT}
                             INTERFACE ${CONAN_LIBS} )
                           
target_sources( stlab INTERFACE
                "${CMAKE_CURRENT_SOURCE_DIR}/stlab/concurrency/channel.hpp"
                "${CMAKE_CURRENT_SOURCE_DIR}/stlab/concurrency/config.hpp"
                "${CMAKE_CURRENT_SOURCE_DIR}/stlab/concurrency/default_executor.hpp"
                "${CMAKE_CURRENT_SOURCE_DIR}/stlab/concurrency/executor_base.hpp"
                "${CMAKE_CURRENT_SOURCE_DIR}/stlab/concurrency/future.hpp"
                "${CMAKE_CURRENT_SOURCE_DIR}/stlab/concurrency/immediate_executor.hpp"
                "${CMAKE_CURRENT_SOURCE_DIR}/stlab/concurrency/main_executor.hpp"
                "${CMAKE_CURRENT_SOURCE_DIR}/stlab/concurrency/progress.hpp"
                "${CMAKE_CURRENT_SOURCE_DIR}/stlab/concurrency/system_timer.hpp"
                "${CMAKE_CURRENT_SOURCE_DIR}/stlab/concurrency/traits.hpp"
                "${CMAKE_CURRENT_SOURCE_DIR}/stlab/concurrency/tuple_algorithm.hpp"
                "${CMAKE_CURRENT_SOURCE_DIR}/stlab/concurrency/utility.hpp" )

set( flags "${CMAKE_CURRENT_SOURCE_DIR}/cmake/${CMAKE_CXX_COMPILER_ID}.cmake" )
if( EXISTS ${flags} )
  include( ${flags} )
else()
  message( WARNING "No stlab-defined flags for ${CMAKE_CXX_COMPILER_ID} C++ compiler")
  message( STATUS "Only CMake defaults will be used")
endif()
target_compile_options( stlab INTERFACE ${stlab_interface_flags} )
              
if ( stlab_testing )
  enable_testing()
  add_subdirectory( test )
endif()

<<<<<<< HEAD
include_directories(.)

add_subdirectory(test)
=======
if ( build_playground )
  add_subdirectory( playground )
endif()
>>>>>>> 668dd492
<|MERGE_RESOLUTION|>--- conflicted
+++ resolved
@@ -57,12 +57,6 @@
   add_subdirectory( test )
 endif()
 
-<<<<<<< HEAD
-include_directories(.)
-
-add_subdirectory(test)
-=======
 if ( build_playground )
   add_subdirectory( playground )
-endif()
->>>>>>> 668dd492
+endif()