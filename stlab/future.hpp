--- conflicted
+++ resolved
@@ -606,12 +606,8 @@
 
     template <typename S, typename F>
     auto recover(S&& s, F&& f) const& {
-<<<<<<< HEAD
         auto p = std::atomic_load(&_p);
         return p->recover(std::forward<S>(s), std::forward<F>(f));
-=======
-        return _p->recover(std::forward<S>(s), std::forward<F>(f));
->>>>>>> d9bb6740
     }
 
     template <typename F>
@@ -627,13 +623,8 @@
     }
 
     void detach() const {
-<<<<<<< HEAD
         auto p = std::atomic_load(&_p);
         then([_hold = p](auto f){ }, [](const auto& x){ });
-=======
-        assert(valid());
-        then([_hold = _p](auto f){ }, [](const auto& x){ });
->>>>>>> d9bb6740
     }
 
     /*
@@ -643,10 +634,7 @@
         
         void cancel() { *this = future(); }
     */
-<<<<<<< HEAD
     /*
-=======
->>>>>>> d9bb6740
     bool cancel_try() {
         if (!_p.unique()) return false;
         std::weak_ptr<detail::shared_base<T>> p = _p;
@@ -660,13 +648,8 @@
     }
 
     auto get_try() const& {
-<<<<<<< HEAD
         auto p = std::atomic_load(&_p);
         return p->get_try();
-=======
-        assert(valid());
-        return _p->get_try();
->>>>>>> d9bb6740
     }
 
     // Fp Does it make sense to have this? At the moment I don't see a real use case for it.
@@ -675,13 +658,8 @@
     // because in this case _p is not unique any more and internally it is forwarded to
     // the l-value get_try.
     auto get_try() && {
-<<<<<<< HEAD
         auto p = std::atomic_load(&_p);
         return p->get_try_r(p.unique());
-=======
-        assert(valid());
-        return _p->get_try_r(_p.unique());
->>>>>>> d9bb6740
     }
 
     boost::optional<std::exception_ptr> error() const {
@@ -720,13 +698,8 @@
 
     template <typename F>
     auto then(F&& f) const& {
-<<<<<<< HEAD
         auto p = std::atomic_load(&_p);
         return p->then(std::forward<F>(f));
-=======
-        assert(valid());
-        return _p->then(std::forward<F>(f));
->>>>>>> d9bb6740
     }
 
     template <typename S, typename F>
@@ -749,13 +722,8 @@
 
     template <typename F>
     auto recover(F&& f) const& {
-<<<<<<< HEAD
         auto p = std::atomic_load(&_p);
         return p->recover(std::forward<F>(f));
-=======
-        assert(valid());
-        return _p->recover(std::forward<F>(f));
->>>>>>> d9bb6740
     }
 
     template <typename S, typename F>
@@ -777,17 +745,10 @@
     }
 
     void detach() const {
-<<<<<<< HEAD
         auto p = std::atomic_load(&_p);
         then([_hold = p](auto f){ }, [](){ });
     }
     /*
-=======
-        assert(valid());
-        then([_hold = _p](auto f){ }, [](){ });
-    }
-    
->>>>>>> d9bb6740
     bool cancel_try() {
         if (!_p.unique()) return false;
         std::weak_ptr<detail::shared_base<void>> p = _p;
@@ -795,7 +756,6 @@
         _p = p.lock();
         return !_p;
     }
-<<<<<<< HEAD
      */
     void cancel() {
         std::atomic_store(&_p, ptr_t());
@@ -804,12 +764,6 @@
     bool get_try() const& {
         auto p = std::atomic_load(&_p);
         return p->get_try();
-=======
-     
-    bool get_try() {
-        assert(valid());
-        return _p->get_try();
->>>>>>> d9bb6740
     }
 
     boost::optional<std::exception_ptr> error() const {
@@ -950,6 +904,7 @@
     void failure(std::exception_ptr error) {
         auto before = _error_happened.test_and_set();
         if (before == false) {
+            for (auto& h : _holds) h.cancel();
             _error = std::move(error);
             _f();
         }
@@ -1697,15 +1652,12 @@
     return p.second;
 }
 
-
 /**************************************************************************************************/
 
 } // namespace stlab
 
 /**************************************************************************************************/
 
-
-
 #endif
 
 /**************************************************************************************************/