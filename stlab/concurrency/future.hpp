--- conflicted
+++ resolved
@@ -273,18 +273,12 @@
         return then(_executor, std::move(f));
     }
 
-<<<<<<< HEAD
-    template <typename S, typename F>
-    auto then(S s, F f) {
-        return recover(std::move(s), [_f = std::move(f)](const auto& x) mutable {
-            return _f(x._p->get_ready());
-        });
-=======
     template <typename E, typename F>
     auto then(E&& executor, F&& f) {
         return recover(std::forward<E>(executor),
-                       [_f = std::forward<F>(f)](const auto& x) { return _f(x._p->get_ready()); });
->>>>>>> fade47f3
+                       [_f = std::forward<F>(f)](const auto& x) mutable { 
+                            return _f(x._p->get_ready()); 
+                       });
     }
 
     template <typename F>
@@ -292,19 +286,11 @@
         return recover(_executor, std::forward<F>(f));
     }
 
-<<<<<<< HEAD
-    template <typename S, typename F>
-    auto recover(S s, F f) {
-        auto p = package<std::result_of_t<F(future<T>)>()>(s,
-            [_f = std::move(f), _p = future<T>(this->shared_from_this())] () mutable {
-                return _f(_p);
-=======
     template <typename E, typename F>
     auto recover(E executor, F&& f) {
         auto p = package<std::result_of_t<F(future<T>)>()>(
             executor, [_f = std::forward<F>(f), _p = future<T>(this->shared_from_this())]() mutable {
                 return std::move(_f)(std::move(_p));
->>>>>>> fade47f3
             });
 
         bool ready;
