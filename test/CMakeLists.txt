--- conflicted
+++ resolved
@@ -1,83 +1,13 @@
-<<<<<<< HEAD
-PROJECT(future_test)
-
-set(SOURCE
-  channel_functor_tests.cpp
-  channel_join_tests.cpp
-  channel_merge_tests.cpp
-  channel_process_tests.cpp
-  channel_tests.cpp
-  channel_test_helper.cpp
-  channel_zip_tests.cpp
-  future_recover_tests.cpp
-  future_tests.cpp
-  future_then_tests.cpp
-  future_when_all_arguments_tests.cpp
-  future_when_all_range_tests.cpp
-  future_when_any_arguments_tests.cpp
-  future_when_any_range_tests.cpp
-  future_test_helper.cpp
-  tuple_algorithm_test.cpp
-  test_helper.cpp
-  main.cpp
-)
-
-set(HEADERS
-  ../stlab/concurrency/channel.hpp
-  ../stlab/concurrency/config.hpp
-  ../stlab/concurrency/default_executor.hpp
-  ../stlab/concurrency/executor_base.hpp
-  ../stlab/concurrency/future.hpp
-  ../stlab/concurrency/immediate_executor.hpp
-  ../stlab/concurrency/main_executor.hpp
-  ../stlab/concurrency/progress.hpp
-  ../stlab/concurrency/system_timer.hpp
-  ../stlab/concurrency/traits.hpp
-  ../stlab/concurrency/tuple_algorithm.hpp
-  ../stlab/concurrency/utility.hpp
-  channel_test_helper.hpp
-  future_test_helper.hpp
-  test_helper.hpp
-)
-
-add_executable(future_test ${SOURCE} ${HEADERS})
-
-include_directories(${Boost_INCLUDE_DIRS})
-
-target_link_libraries(
-    future_test
-    ${Boost_LIBRARIES} 
-    ${CMAKE_THREAD_LIBS_INIT} 
-    ${CONAN_LIBS})
-
-set_property(TARGET future_test PROPERTY CXX_STANDARD 14)
-set_property(TARGET future_test PROPERTY CXX_STANDARD_REQUIRED ON)
-
-########## Serial queue ##########
-
-PROJECT(serial_queue_test)
-
-set(SOURCE
-    serial_queue_test.cpp
-)
-
-set(HEADERS
-)
-
-add_executable(serial_queue_test ${SOURCE} ${HEADERS})
-
-set_property(TARGET serial_queue_test PROPERTY CXX_STANDARD 14)
-set_property(TARGET serial_queue_test PROPERTY CXX_STANDARD_REQUIRED ON)
-=======
 add_executable( stlab.test.future.test
                 "${CMAKE_CURRENT_SOURCE_DIR}/channel_functor_tests.cpp"
                 "${CMAKE_CURRENT_SOURCE_DIR}/channel_join_tests.cpp"
                 "${CMAKE_CURRENT_SOURCE_DIR}/channel_merge_tests.cpp"
                 "${CMAKE_CURRENT_SOURCE_DIR}/channel_process_tests.cpp"
+                "${CMAKE_CURRENT_SOURCE_DIR}/channel_test_helper.cpp"
                 "${CMAKE_CURRENT_SOURCE_DIR}/channel_tests.cpp"
-                "${CMAKE_CURRENT_SOURCE_DIR}/channel_test_helper.cpp"
                 "${CMAKE_CURRENT_SOURCE_DIR}/channel_zip_tests.cpp"
                 "${CMAKE_CURRENT_SOURCE_DIR}/future_recover_tests.cpp"
+                "${CMAKE_CURRENT_SOURCE_DIR}/future_test_helper.cpp"
                 "${CMAKE_CURRENT_SOURCE_DIR}/future_tests.cpp"
                 "${CMAKE_CURRENT_SOURCE_DIR}/future_then_tests.cpp"
                 "${CMAKE_CURRENT_SOURCE_DIR}/future_when_all_arguments_tests.cpp"
@@ -88,6 +18,7 @@
                 "${CMAKE_CURRENT_SOURCE_DIR}/tuple_algorithm_test.cpp"
                 "${CMAKE_CURRENT_SOURCE_DIR}/main.cpp"
                 "${CMAKE_CURRENT_SOURCE_DIR}/channel_test_helper.hpp"
+                "${CMAKE_CURRENT_SOURCE_DIR}/future_test_helper.hpp"
                 "${CMAKE_CURRENT_SOURCE_DIR}/test_helper.hpp" )
 
 # This syntax is a CMake generator expression.
@@ -193,5 +124,4 @@
 set_property(TARGET stlab.test.cow.test PROPERTY CXX_STANDARD 14)
 set_property(TARGET stlab.test.cow.test PROPERTY CXX_STANDARD_REQUIRED ON)
 
-add_test( NAME stlab.test.cow COMMAND stlab.test.cow.test )
->>>>>>> dde97fab
+add_test( NAME stlab.test.cow COMMAND stlab.test.cow.test )