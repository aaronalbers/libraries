--- conflicted
+++ resolved
@@ -367,89 +367,6 @@
     }
 }
 
-<<<<<<< HEAD
-BOOST_AUTO_TEST_CASE(future_blocking_get_copyable_value)
-{
-    BOOST_TEST_MESSAGE("future blocking_get with copyable value");
-    auto answer = [] { return 42; };
-
-    stlab::future<int> f = 
-      stlab::async(stlab::default_executor, answer);
-
-
-    BOOST_REQUIRE_EQUAL(42, stlab::blocking_get(std::move(f)));
-}
-
-
-BOOST_AUTO_TEST_CASE(future_blocking_get_moveonly_value)
-{
-    BOOST_TEST_MESSAGE("future blocking_get with moveonly value");
-    auto answer = [] { return stlab::move_only(42); };
-
-    stlab::future<stlab::move_only> f =
-        stlab::async(stlab::default_executor, answer);
-
-
-    BOOST_REQUIRE_EQUAL(42, stlab::blocking_get(std::move(f)).member());
-}
-
-
-BOOST_AUTO_TEST_CASE(future_blocking_get_void)
-{
-    BOOST_TEST_MESSAGE("future blocking_get with void");
-    int v = 0;
-    auto answer = [&] { v = 42; };
-
-    stlab::future<void> f =
-        stlab::async(stlab::default_executor, answer);
-
-
-    stlab::blocking_get(std::move(f));
-    BOOST_REQUIRE_EQUAL(42, v);
-}
-
-BOOST_AUTO_TEST_CASE(future_blocking_get_copyable_value_error_case)
-{
-    BOOST_TEST_MESSAGE("future blocking_get with copyable value error case");
-    auto answer = [] { throw test_exception("failure"); return 42; };
-
-    stlab::future<int> f =
-        stlab::async(stlab::default_executor, answer);
-
-
-    BOOST_REQUIRE_EXCEPTION(stlab::blocking_get(std::move(f)), test_exception,
-                            ([](const auto& e) { return std::string(e.what()) == std::string("failure"); }));
-}
-
-
-BOOST_AUTO_TEST_CASE(future_blocking_get_moveonly_value_error_case)
-{
-    BOOST_TEST_MESSAGE("future blocking_get with moveonly value");
-    auto answer = [] { throw test_exception("failure"); return stlab::move_only(42); };
-
-    stlab::future<stlab::move_only> f =
-        stlab::async(stlab::default_executor, answer);
-
-
-    BOOST_REQUIRE_EXCEPTION(stlab::blocking_get(std::move(f)), test_exception,
-                            ([](const auto& e) { return std::string(e.what()) == std::string("failure"); }));
-}
-
-
-BOOST_AUTO_TEST_CASE(future_blocking_get_void_error_case)
-{
-    BOOST_TEST_MESSAGE("future blocking_get with void error case");
-    
-    auto answer = [] { throw test_exception("failure"); };
-
-    stlab::future<void> f =
-        stlab::async(stlab::default_executor, answer);
-
-
-    BOOST_REQUIRE_EXCEPTION(stlab::blocking_get(std::move(f)), test_exception,
-                            ([](const auto& e) { return std::string(e.what()) == std::string("failure"); }));
-}
-=======
 BOOST_FIXTURE_TEST_SUITE(future_then_void, test_fixture<int>)
 
     BOOST_AUTO_TEST_CASE(future_get_try_refref) {
@@ -474,4 +391,87 @@
         BOOST_REQUIRE_EQUAL(42, sut.get_try().value());
     }
 BOOST_AUTO_TEST_SUITE_END()
->>>>>>> 4f805c65
+
+
+
+BOOST_AUTO_TEST_CASE(future_blocking_get_copyable_value)
+{
+    BOOST_TEST_MESSAGE("future blocking_get with copyable value");
+    auto answer = [] { return 42; };
+
+    stlab::future<int> f = 
+      stlab::async(stlab::default_executor, answer);
+
+
+    BOOST_REQUIRE_EQUAL(42, stlab::blocking_get(std::move(f)));
+}
+
+
+BOOST_AUTO_TEST_CASE(future_blocking_get_moveonly_value)
+{
+    BOOST_TEST_MESSAGE("future blocking_get with moveonly value");
+    auto answer = [] { return stlab::move_only(42); };
+
+    stlab::future<stlab::move_only> f =
+        stlab::async(stlab::default_executor, answer);
+
+
+    BOOST_REQUIRE_EQUAL(42, stlab::blocking_get(std::move(f)).member());
+}
+
+
+BOOST_AUTO_TEST_CASE(future_blocking_get_void)
+{
+    BOOST_TEST_MESSAGE("future blocking_get with void");
+    int v = 0;
+    auto answer = [&] { v = 42; };
+
+    stlab::future<void> f =
+        stlab::async(stlab::default_executor, answer);
+
+
+    stlab::blocking_get(std::move(f));
+    BOOST_REQUIRE_EQUAL(42, v);
+}
+
+BOOST_AUTO_TEST_CASE(future_blocking_get_copyable_value_error_case)
+{
+    BOOST_TEST_MESSAGE("future blocking_get with copyable value error case");
+    auto answer = [] { throw test_exception("failure"); return 42; };
+
+    stlab::future<int> f =
+        stlab::async(stlab::default_executor, answer);
+
+
+    BOOST_REQUIRE_EXCEPTION(stlab::blocking_get(std::move(f)), test_exception,
+                            ([](const auto& e) { return std::string(e.what()) == std::string("failure"); }));
+}
+
+
+BOOST_AUTO_TEST_CASE(future_blocking_get_moveonly_value_error_case)
+{
+    BOOST_TEST_MESSAGE("future blocking_get with moveonly value");
+    auto answer = [] { throw test_exception("failure"); return stlab::move_only(42); };
+
+    stlab::future<stlab::move_only> f =
+        stlab::async(stlab::default_executor, answer);
+
+
+    BOOST_REQUIRE_EXCEPTION(stlab::blocking_get(std::move(f)), test_exception,
+                            ([](const auto& e) { return std::string(e.what()) == std::string("failure"); }));
+}
+
+
+BOOST_AUTO_TEST_CASE(future_blocking_get_void_error_case)
+{
+    BOOST_TEST_MESSAGE("future blocking_get with void error case");
+    
+    auto answer = [] { throw test_exception("failure"); };
+
+    stlab::future<void> f =
+        stlab::async(stlab::default_executor, answer);
+
+
+    BOOST_REQUIRE_EXCEPTION(stlab::blocking_get(std::move(f)), test_exception,
+                            ([](const auto& e) { return std::string(e.what()) == std::string("failure"); }));
+}
