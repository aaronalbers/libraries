/*
    Copyright 2015 Adobe
    Distributed under the Boost Software License, Version 1.0.
    (See accompanying file LICENSE_1_0.txt or copy at http://www.boost.org/LICENSE_1_0.txt)
*/

/**************************************************************************************************/

#include "channel_test_helper.hpp"

std::queue<stlab::task<void()>> manual_scheduler::_tasks;
std::mutex manual_scheduler::_mutex;

<<<<<<< HEAD
std::atomic_int timed_sum::_x{0};
=======
int                               timed_sum::_x{0};
std::mutex                        timed_sum::_mutex;
>>>>>>> 01b6284a
<|MERGE_RESOLUTION|>--- conflicted
+++ resolved
@@ -11,9 +11,5 @@
 std::queue<stlab::task<void()>> manual_scheduler::_tasks;
 std::mutex manual_scheduler::_mutex;
 
-<<<<<<< HEAD
-std::atomic_int timed_sum::_x{0};
-=======
 int                               timed_sum::_x{0};
-std::mutex                        timed_sum::_mutex;
->>>>>>> 01b6284a
+std::mutex                        timed_sum::_mutex;