--- conflicted
+++ resolved
@@ -20,15 +20,8 @@
 
 class manual_scheduler
 {
-<<<<<<< HEAD
-    static std::queue<stlab::task<void()>>  _tasks;
-    static std::mutex                       _mutex;
-
-    using lock_t = std::unique_lock<std::mutex>;
-=======
     static std::mutex                        _mutex;
-    static std::queue<std::function<void()>> _tasks;
->>>>>>> 01b6284a
+    static std::queue<stlab::task<void()>>   _tasks;
 
 public:
     static void clear() {
